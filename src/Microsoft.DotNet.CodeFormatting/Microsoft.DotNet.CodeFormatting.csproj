--- conflicted
+++ resolved
@@ -87,12 +87,9 @@
   <ItemGroup>
     <Compile Include="NameHelper.cs" />
     <Compile Include="ResponseFileWorkspace.cs" />
-<<<<<<< HEAD
     <Compile Include="Rules\AssertArgumentOrderRule.cs" />
-=======
     <Compile Include="Rules\MarkReadonlyFieldsRule.cs" />
     <Compile Include="SemaphoreLock.cs" />
->>>>>>> 727b222e
     <Compile Include="SyntaxUtil.cs" />
     <Compile Include="Filters\FilenameFilter.cs" />
     <Compile Include="Filters\UsableFileFilter.cs" />
